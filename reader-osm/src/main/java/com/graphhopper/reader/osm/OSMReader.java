--- conflicted
+++ resolved
@@ -128,8 +128,7 @@
         if (tempRelFlags.length != 2)
             throw new IllegalArgumentException("Cannot use relation flags with != 2 integers");
 
-        GraphExtension extendedStorage = graph.getExtension();
-        tcs = extendedStorage instanceof TurnCostExtension ? (TurnCostExtension) extendedStorage : null;
+        tcs = graph.getTurnCostExtension();
     }
 
     @Override
@@ -416,23 +415,8 @@
     }
 
     public void processRelation(ReaderRelation relation) {
-<<<<<<< HEAD
         if (tcs != null && relation.hasTag("type", "restriction"))
             storeTurnRelation(createTurnRelations(relation));
-=======
-        if (relation.hasTag("type", "restriction")) {
-            TurnCostExtension turnCostExtension = graph.getTurnCostExtension();
-            if (turnCostExtension != null) {
-                List<OSMTurnRelation> turnRelations = createTurnRelations(relation);
-                for (OSMTurnRelation turnRelation : turnRelations) {
-                    Collection<TurnCostTableEntry> entries = analyzeTurnRelation(turnRelation);
-                    for (TurnCostTableEntry entry : entries) {
-                        turnCostExtension.addTurnInfo(entry.edgeFrom, entry.nodeVia, entry.edgeTo, entry.flags);
-                    }
-                }
-            }
-        }
->>>>>>> 983ae01e
     }
 
     void storeTurnRelation(List<OSMTurnRelation> turnRelations) {
