--- conflicted
+++ resolved
@@ -41,12 +41,8 @@
     }
 
     @Override
-<<<<<<< HEAD
     public void run(GraphHopperServerConfiguration configuration, Environment environment) throws Exception {
         environment.jersey().register(new GHJerseyViolationExceptionMapper());
-=======
-    public void run(GraphHopperServerConfiguration configuration, Environment environment) {
->>>>>>> 14d2d670
         environment.jersey().register(new RootResource());
         environment.servlets().addFilter("cors", CORSFilter.class).addMappingForUrlPatterns(EnumSet.allOf(DispatcherType.class), false, "*");
         environment.servlets().addFilter("ipfilter", new IPFilter(configuration.getGraphHopperConfiguration().get("jetty.whiteips", ""), configuration.getGraphHopperConfiguration().get("jetty.blackips", ""))).addMappingForUrlPatterns(EnumSet.allOf(DispatcherType.class), false, "*");
