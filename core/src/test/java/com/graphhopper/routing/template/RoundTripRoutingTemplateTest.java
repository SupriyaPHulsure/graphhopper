/*
 *  Licensed to GraphHopper GmbH under one or more contributor
 *  license agreements. See the NOTICE file distributed with this work for
 *  additional information regarding copyright ownership.
 *
 *  GraphHopper GmbH licenses this file to you under the Apache License,
 *  Version 2.0 (the "License"); you may not use this file except in
 *  compliance with the License. You may obtain a copy of the License at
 *
 *       http://www.apache.org/licenses/LICENSE-2.0
 *
 *  Unless required by applicable law or agreed to in writing, software
 *  distributed under the License is distributed on an "AS IS" BASIS,
 *  WITHOUT WARRANTIES OR CONDITIONS OF ANY KIND, either express or implied.
 *  See the License for the specific language governing permissions and
 *  limitations under the License.
 */
package com.graphhopper.routing.template;

import com.carrotsearch.hppc.IntArrayList;
import com.graphhopper.GHRequest;
import com.graphhopper.GHResponse;
import com.graphhopper.routing.*;
import com.graphhopper.routing.util.*;
import com.graphhopper.routing.weighting.FastestWeighting;
import com.graphhopper.routing.weighting.Weighting;
import com.graphhopper.storage.Graph;
import com.graphhopper.storage.GraphExtension;
import com.graphhopper.storage.GraphHopperStorage;
import com.graphhopper.storage.RAMDirectory;
import com.graphhopper.storage.index.LocationIndex;
import com.graphhopper.storage.index.LocationIndexTree;
import com.graphhopper.storage.index.QueryResult;
import com.graphhopper.util.Parameters;
import com.graphhopper.util.shapes.GHPoint;
import org.junit.Test;

import java.util.Arrays;
import java.util.Collections;
import java.util.List;

import static com.graphhopper.routing.AbstractRoutingAlgorithmTester.updateDistancesFor;
import static com.graphhopper.util.Parameters.Algorithms.DIJKSTRA_BI;
import static org.junit.Assert.assertEquals;

/**
 * @author Peter Karich
 */
public class RoundTripRoutingTemplateTest {
    private final FlagEncoder carFE = new CarFlagEncoder();
    private final EncodingManager em = EncodingManager.create(carFE);
    // TODO private final TraversalMode tMode = TraversalMode.EDGE_BASED_2DIR;
    private final TraversalMode tMode = TraversalMode.NODE_BASED;
    private final GHPoint ghPoint1 = new GHPoint(0, 0);
    private final GHPoint ghPoint2 = new GHPoint(1, 1);

    @Test(expected = IllegalArgumentException.class)
    public void lookup_throwsIfNumberOfGivenPointsNotOne() {
        RoundTripRoutingTemplate routingTemplate = new RoundTripRoutingTemplate(
                new GHRequest(Collections.singletonList(ghPoint1)), new GHResponse(), null, em, 1);
        routingTemplate.lookup(Arrays.asList(ghPoint1, ghPoint2), carFE);
    }

    @Test(expected = IllegalArgumentException.class)
    public void lookup_throwsIfNumberOfPointsInRequestNotOne() {
        RoundTripRoutingTemplate routingTemplate = new RoundTripRoutingTemplate(
                new GHRequest(Arrays.asList(ghPoint1, ghPoint2)), new GHResponse(), null, em, 1);
        routingTemplate.lookup(Collections.singletonList(ghPoint1), carFE);
    }

    @Test
    public void testLookupAndCalcPaths_simpleSquareGraph() {
        Graph g = createSquareGraph();
        // start at node 0 and head south, make sure the round trip is long enough to reach most southern node 6
        GHPoint start = new GHPoint(1, -1);
        double heading = 180.0;
        int numPoints = 2;
        double roundTripDistance = 670000;

        List<GHPoint> points = Collections.singletonList(start);
        List<Double> favoredHeadings = Collections.singletonList(heading);
        GHRequest ghRequest =
                new GHRequest(points, favoredHeadings);
        ghRequest.getHints().put(Parameters.Algorithms.RoundTrip.POINTS, numPoints);
        ghRequest.getHints().put(Parameters.Algorithms.RoundTrip.DISTANCE, roundTripDistance);
        LocationIndex locationIndex = new LocationIndexTree(g, new RAMDirectory()).prepareIndex();
        RoundTripRoutingTemplate routingTemplate =
<<<<<<< HEAD
                new RoundTripRoutingTemplate(ghRequest, new GHResponse(), locationIndex, 1);
        List<QueryResult> stagePoints = routingTemplate.lookup(points, carFE);
=======
                new RoundTripRoutingTemplate(ghRequest, new GHResponse(), locationIndex, em, 1);
        List<QueryResult> stagePoints = routingTemplate.lookup(ghRequest.getPoints(), carFE);
>>>>>>> e1c8d227
        assertEquals(3, stagePoints.size());
        assertEquals(0, stagePoints.get(0).getClosestNode());
        assertEquals(6, stagePoints.get(1).getClosestNode());
        assertEquals(0, stagePoints.get(2).getClosestNode());

        QueryGraph queryGraph = new QueryGraph(g);
        queryGraph.lookup(stagePoints);
        Weighting weighting = new FastestWeighting(carFE);
        List<Path> paths = routingTemplate.calcPaths(
                queryGraph, new RoutingAlgorithmFactorySimple(), new AlgorithmOptions(DIJKSTRA_BI, weighting, tMode));
        // make sure the resulting paths are connected and form a round trip starting and ending at the start node 0
        assertEquals(2, paths.size());
        assertEquals(IntArrayList.from(new int[]{0, 7, 6, 5}), paths.get(0).calcNodes());
        assertEquals(IntArrayList.from(new int[]{5, 4, 3, 2, 1, 0}), paths.get(1).calcNodes());
    }

    @Test
    public void testCalcRoundTrip() throws Exception {
        Weighting weighting = new FastestWeighting(carFE);
        Graph g = createTestGraph(true);

        RoundTripRoutingTemplate rTripRouting =
                new RoundTripRoutingTemplate(new GHRequest(), new GHResponse(), null, em, 1);

        LocationIndex locationIndex = new LocationIndexTree(g, new RAMDirectory()).prepareIndex();
        QueryResult qr4 = locationIndex.findClosest(0.05, 0.25, EdgeFilter.ALL_EDGES);
        assertEquals(4, qr4.getClosestNode());
        QueryResult qr5 = locationIndex.findClosest(0.00, 0.05, EdgeFilter.ALL_EDGES);
        assertEquals(5, qr5.getClosestNode());
        QueryResult qr6 = locationIndex.findClosest(0.00, 0.10, EdgeFilter.ALL_EDGES);
        assertEquals(6, qr6.getClosestNode());

        QueryGraph qGraph = new QueryGraph(g);
        qGraph.lookup(qr4, qr5);
        rTripRouting.setQueryResults(Arrays.asList(qr5, qr4, qr5));
        List<Path> paths = rTripRouting.calcPaths(qGraph, new RoutingAlgorithmFactorySimple(),
                new AlgorithmOptions(DIJKSTRA_BI, weighting, tMode));
        assertEquals(2, paths.size());
        assertEquals(IntArrayList.from(new int[]{5, 6, 3, 4}), paths.get(0).calcNodes());
        assertEquals(IntArrayList.from(new int[]{4, 8, 7, 6, 5}), paths.get(1).calcNodes());

        qGraph = new QueryGraph(g);
        qGraph.lookup(qr4, qr6);
        rTripRouting.setQueryResults(Arrays.asList(qr6, qr4, qr6));
        paths = rTripRouting.calcPaths(qGraph, new RoutingAlgorithmFactorySimple(),
                new AlgorithmOptions(DIJKSTRA_BI, weighting, tMode));
        assertEquals(2, paths.size());
        assertEquals(IntArrayList.from(new int[]{6, 3, 4}), paths.get(0).calcNodes());
        assertEquals(IntArrayList.from(new int[]{4, 8, 7, 6}), paths.get(1).calcNodes());
    }

    private Graph createTestGraph(boolean fullGraph) {
        return new AlternativeRouteTest(tMode).createTestGraph(fullGraph, em);
    }

    private Graph createSquareGraph() {
        // simple square
        //  1 | 0 1 2      
        //  0 | 7   3
        // -1 | 6 5 4 
        // ---|------
        //    |-1 0 1
        GraphHopperStorage graph =
                new GraphHopperStorage(new RAMDirectory(), em, false, new GraphExtension.NoOpExtension());
        graph.create(1000);
        for (int i = 0; i < 8; ++i) {
            graph.edge(i, (i + 1) % 8, 1, true);
        }
        updateDistancesFor(graph, 0, 1, -1);
        updateDistancesFor(graph, 1, 1, 0);
        updateDistancesFor(graph, 2, 1, 1);
        updateDistancesFor(graph, 3, 0, 1);
        updateDistancesFor(graph, 4, -1, 1);
        updateDistancesFor(graph, 5, -1, 0);
        updateDistancesFor(graph, 6, -1, -1);
        updateDistancesFor(graph, 7, 0, -1);
        return graph;
    }
}<|MERGE_RESOLUTION|>--- conflicted
+++ resolved
@@ -85,13 +85,8 @@
         ghRequest.getHints().put(Parameters.Algorithms.RoundTrip.DISTANCE, roundTripDistance);
         LocationIndex locationIndex = new LocationIndexTree(g, new RAMDirectory()).prepareIndex();
         RoundTripRoutingTemplate routingTemplate =
-<<<<<<< HEAD
-                new RoundTripRoutingTemplate(ghRequest, new GHResponse(), locationIndex, 1);
+                new RoundTripRoutingTemplate(ghRequest, new GHResponse(), locationIndex, em, 1);
         List<QueryResult> stagePoints = routingTemplate.lookup(points, carFE);
-=======
-                new RoundTripRoutingTemplate(ghRequest, new GHResponse(), locationIndex, em, 1);
-        List<QueryResult> stagePoints = routingTemplate.lookup(ghRequest.getPoints(), carFE);
->>>>>>> e1c8d227
         assertEquals(3, stagePoints.size());
         assertEquals(0, stagePoints.get(0).getClosestNode());
         assertEquals(6, stagePoints.get(1).getClosestNode());
