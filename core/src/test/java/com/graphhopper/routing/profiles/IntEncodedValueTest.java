--- conflicted
+++ resolved
@@ -10,11 +10,7 @@
 
     @Test
     public void testInvalidReverseAccess() {
-<<<<<<< HEAD
-        IntEncodedValue prop = new IntEncodedValueImpl("test", 10, 50, false);
-=======
         IntEncodedValue prop = new SimpleIntEncodedValue("test", 10, false);
->>>>>>> bf4c3001
         prop.init(new EncodedValue.InitializerConfig());
         try {
             prop.setInt(true, new IntsRef(1), -1);
@@ -25,11 +21,7 @@
 
     @Test
     public void testDirectedValue() {
-<<<<<<< HEAD
-        IntEncodedValue prop = new IntEncodedValueImpl("test", 10, 50, true);
-=======
         IntEncodedValue prop = new SimpleIntEncodedValue("test", 10, true);
->>>>>>> bf4c3001
         prop.init(new EncodedValue.InitializerConfig());
         IntsRef ref = new IntsRef(1);
         prop.setInt(false, ref, 10);
@@ -40,11 +32,7 @@
 
     @Test
     public void multiIntsUsage() {
-<<<<<<< HEAD
-        IntEncodedValue prop = new IntEncodedValueImpl("test", 32, 50, true);
-=======
         IntEncodedValue prop = new SimpleIntEncodedValue("test", 32, true);
->>>>>>> bf4c3001
         prop.init(new EncodedValue.InitializerConfig());
         IntsRef ref = new IntsRef(2);
         prop.setInt(false, ref, 10);
@@ -55,11 +43,7 @@
 
     @Test
     public void padding() {
-<<<<<<< HEAD
-        IntEncodedValue prop = new IntEncodedValueImpl("test", 30, 50, true);
-=======
         IntEncodedValue prop = new SimpleIntEncodedValue("test", 30, true);
->>>>>>> bf4c3001
         prop.init(new EncodedValue.InitializerConfig());
         IntsRef ref = new IntsRef(2);
         prop.setInt(false, ref, 10);
