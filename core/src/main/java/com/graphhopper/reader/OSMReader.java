/*
 *  Licensed to GraphHopper and Peter Karich under one or more contributor
 *  license agreements. See the NOTICE file distributed with this work for 
 *  additional information regarding copyright ownership.
 * 
 *  GraphHopper licenses this file to you under the Apache License, 
 *  Version 2.0 (the "License"); you may not use this file except in 
 *  compliance with the License. You may obtain a copy of the License at
 * 
 *       http://www.apache.org/licenses/LICENSE-2.0
 * 
 *  Unless required by applicable law or agreed to in writing, software
 *  distributed under the License is distributed on an "AS IS" BASIS,
 *  WITHOUT WARRANTIES OR CONDITIONS OF ANY KIND, either express or implied.
 *  See the License for the specific language governing permissions and
 *  limitations under the License.
 */
package com.graphhopper.reader;

import static com.graphhopper.util.Helper.nf;

import gnu.trove.list.TLongList;
import gnu.trove.list.array.TLongArrayList;
import gnu.trove.map.TIntLongMap;
import gnu.trove.map.TLongLongMap;
import gnu.trove.map.hash.TIntLongHashMap;
import gnu.trove.map.hash.TLongLongHashMap;
import gnu.trove.set.TLongSet;
import gnu.trove.set.hash.TLongHashSet;

import java.io.File;
import java.io.IOException;
import java.util.ArrayList;
import java.util.Collection;
import java.util.List;

import javax.xml.stream.XMLStreamException;

import org.slf4j.Logger;
import org.slf4j.LoggerFactory;

import com.graphhopper.coll.GHLongIntBTree;
import com.graphhopper.coll.LongIntMap;
import com.graphhopper.reader.OSMTurnRelation.TurnCostTableEntry;
import com.graphhopper.reader.dem.ElevationProvider;
import com.graphhopper.routing.util.*;
import com.graphhopper.storage.*;
import com.graphhopper.util.*;
import com.graphhopper.util.shapes.GHPoint;
import gnu.trove.map.TLongObjectMap;
import gnu.trove.map.hash.TLongObjectHashMap;

import java.util.*;

/**
 * This class parses an OSM xml or pbf file and creates a graph from it. It does so in a two phase
 * parsing processes in order to reduce memory usage compared to a single parsing processing.
 * <p/>
 * 1. a) Reads ways from OSM file and stores all associated node ids in osmNodeIdToIndexMap. If a
 * node occurs once it is a pillar node and if more it is a tower node, otherwise
 * osmNodeIdToIndexMap returns EMPTY.
 * <p/>
 * 1. b) Reads relations from OSM file. In case that the relation is a route relation, it stores
 * specific relation attributes required for routing into osmWayIdToRouteWeigthMap for all the ways
 * of the relation.
 * <p/>
 * 2.a) Reads nodes from OSM file and stores lat+lon information either into the intermediate
 * datastructure for the pillar nodes (pillarLats/pillarLons) or, if a tower node, directly into the
 * graphStorage via setLatitude/setLongitude. It can also happen that a pillar node needs to be
 * transformed into a tower node e.g. via barriers or different speed values for one way.
 * <p/>
 * 2.b) Reads ways OSM file and creates edges while calculating the speed etc from the OSM tags.
 * When creating an edge the pillar node information from the intermediate datastructure will be
 * stored in the way geometry of that edge.
 * <p/>
 * @author Peter Karich
 */
public class OSMReader implements DataReader
{
    protected static final int EMPTY = -1;
    // pillar node is >= 3
    protected static final int PILLAR_NODE = 1;
    // tower node is <= -3
    protected static final int TOWER_NODE = -2;
    private static final Logger logger = LoggerFactory.getLogger(OSMReader.class);
    private long locations;
    private long skippedLocations;
    private final GraphStorage ghStorage;
    private final Graph graph;
    private final NodeAccess nodeAccess;
    private EncodingManager encodingManager = null;
    private int workerThreads = -1;
    protected long zeroCounter = 0;
    // Using the correct Map<Long, Integer> is hard. We need a memory efficient and fast solution for big data sets!
    //
    // very slow: new SparseLongLongArray
    // only append and update possible (no unordered storage like with this doubleParse): new OSMIDMap
    // same here: not applicable as ways introduces the nodes in 'wrong' order: new OSMIDSegmentedMap
    // memory overhead due to open addressing and full rehash:
    //        nodeOsmIdToIndexMap = new BigLongIntMap(expectedNodes, EMPTY);
    // smaller memory overhead for bigger data sets because of avoiding a "rehash"
    // remember how many times a node was used to identify tower nodes
    private LongIntMap osmNodeIdToInternalNodeMap;
    private TLongLongHashMap osmNodeIdToNodeFlagsMap;
    private TLongLongHashMap osmWayIdToRouteWeightMap;
    // stores osm way ids used by relations to identify which edge ids needs to be mapped later
    private TLongHashSet osmWayIdSet = new TLongHashSet();
    private TIntLongMap edgeIdToOsmWayIdMap;
    private final TLongList barrierNodeIds = new TLongArrayList();
    protected PillarInfo pillarInfo;
    private final DistanceCalc distCalc = Helper.DIST_EARTH;
    private final DistanceCalc3D distCalc3D = Helper.DIST_3D;
    private final DouglasPeucker simplifyAlgo = new DouglasPeucker();
    private boolean doSimplify = true;
    private int nextTowerId = 0;
    private int nextPillarId = 0;
    // negative but increasing to avoid clash with custom created OSM files
    private long newUniqueOsmId = -Long.MAX_VALUE;
    private ElevationProvider eleProvider = ElevationProvider.NOOP;
    private final boolean exitOnlyPillarNodeException = true;
    private File osmFile;
    private final Map<FlagEncoder, EdgeExplorer> outExplorerMap = new HashMap<FlagEncoder, EdgeExplorer>();
    private final Map<FlagEncoder, EdgeExplorer> inExplorerMap = new HashMap<FlagEncoder, EdgeExplorer>();

    public OSMReader( GraphHopperStorage ghStorage )
    {
        this.ghStorage = ghStorage;
        this.graph = ghStorage;
        this.nodeAccess = graph.getNodeAccess();

        osmNodeIdToInternalNodeMap = new GHLongIntBTree(200);
        osmNodeIdToNodeFlagsMap = new TLongLongHashMap(200, .5f, 0, 0);
        osmWayIdToRouteWeightMap = new TLongLongHashMap(200, .5f, 0, 0);
        pillarInfo = new PillarInfo(nodeAccess.is3D(), ghStorage.getDirectory());
    }

    @Override
    public void readGraph() throws IOException
    {
        if (encodingManager == null)
            throw new IllegalStateException("Encoding manager was not set.");

        if (osmFile == null)
            throw new IllegalStateException("No OSM file specified");

        if (!osmFile.exists())
            throw new IllegalStateException("Your specified OSM file does not exist:" + osmFile.getAbsolutePath());

        StopWatch sw1 = new StopWatch().start();
        preProcess(osmFile);
        sw1.stop();

        StopWatch sw2 = new StopWatch().start();
        writeOsm2Graph(osmFile);
        sw2.stop();

        logger.info("time(pass1): " + (int) sw1.getSeconds() + " pass2: " + (int) sw2.getSeconds() + " total:"
                + ((int) (sw1.getSeconds() + sw2.getSeconds())));
    }

    /**
     * Preprocessing of OSM file to select nodes which are used for highways. This allows a more
     * compact graph data structure.
     */
    void preProcess( File osmFile )
    {
        OSMInputFile in = null;
        try
        {
            in = new OSMInputFile(osmFile).setWorkerThreads(workerThreads).open();

            long tmpWayCounter = 1;
            long tmpRelationCounter = 1;
            OSMElement item;
            while ((item = in.getNext()) != null)
            {
                if (item.isType(OSMElement.WAY))
                {
                    final OSMWay way = (OSMWay) item;
                    boolean valid = filterWay(way);
                    if (valid)
                    {
                        TLongList wayNodes = way.getNodes();
                        int s = wayNodes.size();
                        for (int index = 0; index < s; index++)
                        {
                            prepareHighwayNode(wayNodes.get(index));
                        }

                        if (++tmpWayCounter % 5000000 == 0)
                        {
                            logger.info(nf(tmpWayCounter) + " (preprocess), osmIdMap:" + nf(getNodeMap().getSize()) + " ("
                                    + getNodeMap().getMemoryUsage() + "MB) " + Helper.getMemInfo());
                        }
                    }
                }
                if (item.isType(OSMElement.RELATION))
                {
                    final OSMRelation relation = (OSMRelation) item;
                    if (!relation.isMetaRelation() && relation.hasTag("type", "route"))
                        prepareWaysWithRelationInfo(relation);

                    if (relation.hasTag("type", "restriction"))
                        prepareRestrictionRelation(relation);

                    if (++tmpRelationCounter % 50000 == 0)
                    {
                        logger.info(nf(tmpRelationCounter) + " (preprocess), osmWayMap:" + nf(getRelFlagsMap().size())
                                + " " + Helper.getMemInfo());
                    }

                }
            }
        } catch (Exception ex)
        {
            throw new RuntimeException("Problem while parsing file", ex);
        } finally
        {
            Helper.close(in);
        }
    }

    private void prepareRestrictionRelation( OSMRelation relation )
    {
        OSMTurnRelation turnRelation = createTurnRelation(relation);
        if (turnRelation != null)
        {
            getOsmWayIdSet().add(turnRelation.getOsmIdFrom());
            getOsmWayIdSet().add(turnRelation.getOsmIdTo());
        }
    }

    /**
     * @return all required osmWayIds to process e.g. relations.
     */
    private TLongSet getOsmWayIdSet()
    {
        return osmWayIdSet;
    }

    private TIntLongMap getEdgeIdToOsmWayIdMap()
    {
        if (edgeIdToOsmWayIdMap == null)
            edgeIdToOsmWayIdMap = new TIntLongHashMap(getOsmWayIdSet().size(), 0.5f, -1, -1);

        return edgeIdToOsmWayIdMap;
    }

    /**
     * Filter ways but do not analyze properties wayNodes will be filled with participating node
     * ids.
     * <p/>
     * @return true the current xml entry is a way entry and has nodes
     */
    boolean filterWay( OSMWay item )
    {
        // ignore broken geometry
        if (item.getNodes().size() < 2)
            return false;

        // ignore multipolygon geometry
        if (!item.hasTags())
            return false;

        return encodingManager.acceptWay(item) > 0;
    }

    /**
     * Creates the edges and nodes files from the specified osm file.
     */
    private void writeOsm2Graph( File osmFile )
    {
        int tmp = (int) Math.max(getNodeMap().getSize() / 50, 100);
        logger.info("creating graph. Found nodes (pillar+tower):" + nf(getNodeMap().getSize()) + ", " + Helper.getMemInfo());
        ghStorage.create(tmp);
        long wayStart = -1;
        long relationStart = -1;
        long counter = 1;
        OSMInputFile in = null;
        try
        {
            in = new OSMInputFile(osmFile).setWorkerThreads(workerThreads).open();
            LongIntMap nodeFilter = getNodeMap();

            OSMElement item;
            while ((item = in.getNext()) != null)
            {
                switch (item.getType())
                {
                    case OSMElement.NODE:
                        if (nodeFilter.get(item.getId()) != -1)
                        {
                            processNode((OSMNode) item);
                        }
                        break;

                    case OSMElement.WAY:
                        if (wayStart < 0)
                        {
                            logger.info(nf(counter) + ", now parsing ways");
                            wayStart = counter;
                        }
                        processWay((OSMWay) item);
                        break;
                    case OSMElement.RELATION:
                        if (relationStart < 0)
                        {
                            logger.info(nf(counter) + ", now parsing relations");
                            relationStart = counter;
                        }
                        processRelation((OSMRelation) item);
                        break;
                }
                if (++counter % 100000000 == 0)
                {
                    logger.info(nf(counter) + ", locs:" + nf(locations) + " (" + skippedLocations + ") " + Helper.getMemInfo());
                }
            }

            // logger.info("storage nodes:" + storage.nodes() + " vs. graph nodes:" + storage.getGraph().nodes());
        } catch (Exception ex)
        {
            throw new RuntimeException("Couldn't process file " + osmFile + ", error: " + ex.getMessage(), ex);
        } finally
        {
            Helper.close(in);
        }

        finishedReading();
        if (graph.getNodes() == 0)
            throw new IllegalStateException("osm must not be empty. read " + counter + " lines and " + locations + " locations");
    }

    /**
     * Process properties, encode flags and create edges for the way.
     */
    void processWay( OSMWay way )
    {
        if (way.getNodes().size() < 2)
            return;

        // ignore multipolygon geometry
        if (!way.hasTags())
            return;

        long wayOsmId = way.getId();

        long includeWay = encodingManager.acceptWay(way);
        if (includeWay == 0)
            return;

        long relationFlags = getRelFlagsMap().get(way.getId());

        // TODO move this after we have created the edge and know the coordinates => encodingManager.applyWayTags
        // estimate length of the track e.g. for ferry speed calculation
        TLongList osmNodeIds = way.getNodes();
        if (osmNodeIds.size() > 1)
        {
            int first = getNodeMap().get(osmNodeIds.get(0));
            int last = getNodeMap().get(osmNodeIds.get(osmNodeIds.size() - 1));
            double firstLat = getTmpLatitude(first), firstLon = getTmpLongitude(first);
            double lastLat = getTmpLatitude(last), lastLon = getTmpLongitude(last);
            if (!Double.isNaN(firstLat) && !Double.isNaN(firstLon) && !Double.isNaN(lastLat) && !Double.isNaN(lastLon))
            {
                double estimatedDist = distCalc.calcDist(firstLat, firstLon, lastLat, lastLon);
                way.setTag("estimated_distance", estimatedDist);
                way.setTag("estimated_center", new GHPoint((firstLat + lastLat) / 2, (firstLon + lastLon) / 2));
            }
        }

        long wayFlags = encodingManager.handleWayTags(way, includeWay, relationFlags);
        if (wayFlags == 0)
            return;

        List<EdgeIteratorState> createdEdges = new ArrayList<EdgeIteratorState>();
        // look for barriers along the way
        final int size = osmNodeIds.size();
        int lastBarrier = -1;
        for (int i = 0; i < size; i++)
        {
            long nodeId = osmNodeIds.get(i);
            long nodeFlags = getNodeFlagsMap().get(nodeId);
            // barrier was spotted and way is otherwise passable for that mode of travel
            if (nodeFlags > 0)
            {
                if ((nodeFlags & wayFlags) > 0)
                {
                    // remove barrier to avoid duplicates
                    getNodeFlagsMap().put(nodeId, 0);

                    // create shadow node copy for zero length edge
                    long newNodeId = addBarrierNode(nodeId);
                    if (i > 0)
                    {
                        // start at beginning of array if there was no previous barrier
                        if (lastBarrier < 0)
                            lastBarrier = 0;

                        // add way up to barrier shadow node
                        long transfer[] = osmNodeIds.toArray(lastBarrier, i - lastBarrier + 1);
                        transfer[transfer.length - 1] = newNodeId;
                        TLongList partIds = new TLongArrayList(transfer);
                        createdEdges.addAll(addOSMWay(partIds, wayFlags, wayOsmId));

                        // create zero length edge for barrier
                        createdEdges.addAll(addBarrierEdge(newNodeId, nodeId, wayFlags, nodeFlags, wayOsmId));
                    } else
                    {
                        // run edge from real first node to shadow node
                        createdEdges.addAll(addBarrierEdge(nodeId, newNodeId, wayFlags, nodeFlags, wayOsmId));

                        // exchange first node for created barrier node
                        osmNodeIds.set(0, newNodeId);
                    }
                    // remember barrier for processing the way behind it
                    lastBarrier = i;
                }
            }
        }

        // just add remainder of way to graph if barrier was not the last node
        if (lastBarrier >= 0)
        {
            if (lastBarrier < size - 1)
            {
                long transfer[] = osmNodeIds.toArray(lastBarrier, size - lastBarrier);
                TLongList partNodeIds = new TLongArrayList(transfer);
                createdEdges.addAll(addOSMWay(partNodeIds, wayFlags, wayOsmId));
            }
        } else
        {
            // no barriers - simply add the whole way
            createdEdges.addAll(addOSMWay(way.getNodes(), wayFlags, wayOsmId));
        }

        for (EdgeIteratorState edge : createdEdges)
        {
            encodingManager.applyWayTags(way, edge);
        }
    }

    public void processRelation( OSMRelation relation ) throws XMLStreamException
    {
        if (relation.hasTag("type", "restriction"))
        {
            OSMTurnRelation turnRelation = createTurnRelation(relation);
            if (turnRelation != null)
            {
                GraphExtension extendedStorage = graph.getExtension();
                if (extendedStorage instanceof TurnCostExtension)
                {
                    TurnCostExtension tcs = (TurnCostExtension) extendedStorage;
                    Collection<TurnCostTableEntry> entries = analyzeTurnRelation(turnRelation);
                    for (TurnCostTableEntry entry : entries)
                    {
                        tcs.addTurnInfo(entry.edgeFrom, entry.nodeVia, entry.edgeTo, entry.flags);
                    }
                }
            }
        }
    }

    public Collection<TurnCostTableEntry> analyzeTurnRelation( OSMTurnRelation turnRelation )
    {
        TLongObjectMap<TurnCostTableEntry> entries = new TLongObjectHashMap<OSMTurnRelation.TurnCostTableEntry>();

        for (FlagEncoder encoder : encodingManager.fetchEdgeEncoders())
        {
            for (TurnCostTableEntry entry : analyzeTurnRelation(encoder, turnRelation))
            {
                TurnCostTableEntry oldEntry = entries.get(entry.getItemId());
                if (oldEntry != null)
                {
                    // merging different encoders
                    oldEntry.flags |= entry.flags;
                } else
                {
                    entries.put(entry.getItemId(), entry);
                }
            }
        }

        return entries.valueCollection();
    }

    public Collection<TurnCostTableEntry> analyzeTurnRelation( FlagEncoder encoder, OSMTurnRelation turnRelation )
    {
        if (!encoder.supports(TurnWeighting.class))
            return Collections.emptyList();

        EdgeExplorer edgeOutExplorer = outExplorerMap.get(encoder);
        EdgeExplorer edgeInExplorer = inExplorerMap.get(encoder);

        if (edgeOutExplorer == null || edgeInExplorer == null)
        {
            edgeOutExplorer = graph.createEdgeExplorer(new DefaultEdgeFilter(encoder, false, true));
            outExplorerMap.put(encoder, edgeOutExplorer);

            edgeInExplorer = graph.createEdgeExplorer(new DefaultEdgeFilter(encoder, true, false));
            inExplorerMap.put(encoder, edgeInExplorer);
        }
        return turnRelation.getRestrictionAsEntries(encoder, edgeOutExplorer, edgeInExplorer, this);
    }

    /**
     * @return OSM way ID from specified edgeId. Only previously stored OSM-way-IDs are returned in
     * order to reduce memory overhead.
     */
    public long getOsmIdOfInternalEdge( int edgeId )
    {
        return getEdgeIdToOsmWayIdMap().get(edgeId);
    }

    public int getInternalNodeIdOfOsmNode( long nodeOsmId )
    {
        int id = getNodeMap().get(nodeOsmId);
        if (id < TOWER_NODE)
            return -id - 3;

        return EMPTY;
    }

    // TODO remove this ugly stuff via better preparsing phase! E.g. putting every tags etc into a helper file!
    double getTmpLatitude( int id )
    {
        if (id == EMPTY)
            return Double.NaN;
        if (id < TOWER_NODE)
        {
            // tower node
            id = -id - 3;
            return nodeAccess.getLatitude(id);
        } else if (id > -TOWER_NODE)
        {
            // pillar node
            id = id - 3;
            return pillarInfo.getLatitude(id);
        } else
            // e.g. if id is not handled from preparse (e.g. was ignored via isInBounds)
            return Double.NaN;
    }

    double getTmpLongitude( int id )
    {
        if (id == EMPTY)
            return Double.NaN;
        if (id < TOWER_NODE)
        {
            // tower node
            id = -id - 3;
            return nodeAccess.getLongitude(id);
        } else if (id > -TOWER_NODE)
        {
            // pillar node
            id = id - 3;
            return pillarInfo.getLon(id);
        } else
            // e.g. if id is not handled from preparse (e.g. was ignored via isInBounds)
            return Double.NaN;
    }

    private void processNode( OSMNode node )
    {
        if (isInBounds(node))
        {
            addNode(node);

            // analyze node tags for barriers
            if (node.hasTags())
            {
                long nodeFlags = encodingManager.handleNodeTags(node);
                if (nodeFlags != 0)
                    getNodeFlagsMap().put(node.getId(), nodeFlags);
            }

            locations++;
        } else
        {
            skippedLocations++;
        }
    }

    boolean addNode( OSMNode node )
    {
        int nodeType = getNodeMap().get(node.getId());
        if (nodeType == EMPTY)
            return false;

        double lat = node.getLat();
        double lon = node.getLon();
        double ele = getElevation(node);
        if (nodeType == TOWER_NODE)
        {
            addTowerNode(node.getId(), lat, lon, ele);
        } else if (nodeType == PILLAR_NODE)
        {
            pillarInfo.setNode(nextPillarId, lat, lon, ele);
            getNodeMap().put(node.getId(), nextPillarId + 3);
            nextPillarId++;
        }
        return true;
    }

    protected double getElevation( OSMNode node )
    {
        return eleProvider.getEle(node.getLat(), node.getLon());
    }

    void prepareWaysWithRelationInfo( OSMRelation osmRelation )
    {
        // is there at least one tag interesting for the registed encoders?
        if (encodingManager.handleRelationTags(osmRelation, 0) == 0)
            return;

        int size = osmRelation.getMembers().size();
        for (int index = 0; index < size; index++)
        {
            OSMRelation.Member member = osmRelation.getMembers().get(index);
            if (member.type() != OSMRelation.Member.WAY)
                continue;

            long osmId = member.ref();
            long oldRelationFlags = getRelFlagsMap().get(osmId);

            // Check if our new relation data is better comparated to the the last one
            long newRelationFlags = encodingManager.handleRelationTags(osmRelation, oldRelationFlags);
            if (oldRelationFlags != newRelationFlags)
                getRelFlagsMap().put(osmId, newRelationFlags);
        }
    }

    void prepareHighwayNode( long osmId )
    {
        int tmpIndex = getNodeMap().get(osmId);
        if (tmpIndex == EMPTY)
        {
            // osmId is used exactly once
            getNodeMap().put(osmId, PILLAR_NODE);
        } else if (tmpIndex > EMPTY)
        {
            // mark node as tower node as it occured at least twice times
            getNodeMap().put(osmId, TOWER_NODE);
        } else
        {
            // tmpIndex is already negative (already tower node)
        }
    }

    int addTowerNode( long osmId, double lat, double lon, double ele )
    {
        if (nodeAccess.is3D())
            nodeAccess.setNode(nextTowerId, lat, lon, ele);
        else
            nodeAccess.setNode(nextTowerId, lat, lon);

        int id = -(nextTowerId + 3);
        getNodeMap().put(osmId, id);
        nextTowerId++;
        return id;
    }

    /**
     * This method creates from an OSM way (via the osm ids) one or more edges in the graph.
     */
    Collection<EdgeIteratorState> addOSMWay( final TLongList osmNodeIds, final long flags, final long wayOsmId )
    {
        PointList pointList = new PointList(osmNodeIds.size(), nodeAccess.is3D());
        List<EdgeIteratorState> newEdges = new ArrayList<EdgeIteratorState>(5);
        int firstNode = -1;
        int lastIndex = osmNodeIds.size() - 1;
        int lastInBoundsPillarNode = -1;
        try
        {
            for (int i = 0; i < osmNodeIds.size(); i++)
            {
                long osmId = osmNodeIds.get(i);
                int tmpNode = getNodeMap().get(osmId);
                if (tmpNode == EMPTY)
                    continue;

                // skip osmIds with no associated pillar or tower id (e.g. !OSMReader.isBounds)
                if (tmpNode == TOWER_NODE)
                    continue;

                if (tmpNode == PILLAR_NODE)
                {
                    // In some cases no node information is saved for the specified osmId.
                    // ie. a way references a <node> which does not exist in the current file.
                    // => if the node before was a pillar node then convert into to tower node (as it is also end-standing).
                    if (!pointList.isEmpty() && lastInBoundsPillarNode > -TOWER_NODE)
                    {
                        // transform the pillar node to a tower node
                        tmpNode = lastInBoundsPillarNode;
                        tmpNode = handlePillarNode(tmpNode, osmId, null, true);
                        tmpNode = -tmpNode - 3;
                        if (pointList.getSize() > 1 && firstNode >= 0)
                        {
                            // TOWER node
                            newEdges.add(addEdge(firstNode, tmpNode, pointList, flags, wayOsmId));
                            pointList.clear();
                            pointList.add(nodeAccess, tmpNode);
                        }
                        firstNode = tmpNode;
                        lastInBoundsPillarNode = -1;
                    }
                    continue;
                }

                if (tmpNode <= -TOWER_NODE && tmpNode >= TOWER_NODE)
                    throw new AssertionError("Mapped index not in correct bounds " + tmpNode + ", " + osmId);

                if (tmpNode > -TOWER_NODE)
                {
                    boolean convertToTowerNode = i == 0 || i == lastIndex;
                    if (!convertToTowerNode)
                    {
                        lastInBoundsPillarNode = tmpNode;
                    }

                    // PILLAR node, but convert to towerNode if end-standing
                    tmpNode = handlePillarNode(tmpNode, osmId, pointList, convertToTowerNode);
                }

                if (tmpNode < TOWER_NODE)
                {
                    // TOWER node
                    tmpNode = -tmpNode - 3;
                    pointList.add(nodeAccess, tmpNode);
                    if (firstNode >= 0)
                    {
                        newEdges.add(addEdge(firstNode, tmpNode, pointList, flags, wayOsmId));
                        pointList.clear();
                        pointList.add(nodeAccess, tmpNode);
                    }
                    firstNode = tmpNode;
                }
            }
        } catch (RuntimeException ex)
        {
            logger.error("Couldn't properly add edge with osm ids:" + osmNodeIds, ex);
            if (exitOnlyPillarNodeException)
                throw ex;
        }
        return newEdges;
    }

    EdgeIteratorState addEdge( int fromIndex, int toIndex, PointList pointList, long flags, long wayOsmId )
    {
        // sanity checks
        if (fromIndex < 0 || toIndex < 0)
            throw new AssertionError("to or from index is invalid for this edge " + fromIndex + "->" + toIndex + ", points:" + pointList);
        if (pointList.getDimension() != nodeAccess.getDimension())
            throw new AssertionError("Dimension does not match for pointList vs. nodeAccess " + pointList.getDimension() + " <-> " + nodeAccess.getDimension());

        double towerNodeDistance = 0;
        double prevLat = pointList.getLatitude(0);
        double prevLon = pointList.getLongitude(0);
        double prevEle = pointList.is3D() ? pointList.getElevation(0) : Double.NaN;
        double lat, lon, ele = Double.NaN;
        PointList pillarNodes = new PointList(pointList.getSize() - 2, nodeAccess.is3D());
        int nodes = pointList.getSize();
        for (int i = 1; i < nodes; i++)
        {
            // we could save some lines if we would use pointList.calcDistance(distCalc);
            lat = pointList.getLatitude(i);
            lon = pointList.getLongitude(i);
            if (pointList.is3D())
            {
                ele = pointList.getElevation(i);
                towerNodeDistance += distCalc3D.calcDist(prevLat, prevLon, prevEle, lat, lon, ele);
                prevEle = ele;
            } else
                towerNodeDistance += distCalc.calcDist(prevLat, prevLon, lat, lon);
            prevLat = lat;
            prevLon = lon;
            if (nodes > 2 && i < nodes - 1)
            {
                if (pillarNodes.is3D())
                    pillarNodes.add(lat, lon, ele);
                else
                    pillarNodes.add(lat, lon);
            }
        }
        if (towerNodeDistance < 0.0001)
        {
            // As investigation shows often two paths should have crossed via one identical point 
            // but end up in two very close points.
            zeroCounter++;
            towerNodeDistance = 0.0001;
        }

<<<<<<< HEAD
        EdgeIteratorState iter = graph.edge(fromIndex, toIndex).setDistance(towerNodeDistance).setFlags(flags);
=======
        if (Double.isInfinite(towerNodeDistance) || Double.isNaN(towerNodeDistance))
        {
            logger.warn("Bug in OSM or GraphHopper. Illegal tower node distance " + towerNodeDistance + " reset to 1m, osm way " + wayOsmId);
            towerNodeDistance = 1;
        }

        EdgeIteratorState iter = graphStorage.edge(fromIndex, toIndex).setDistance(towerNodeDistance).setFlags(flags);
>>>>>>> ad39241d
        if (nodes > 2)
        {
            if (doSimplify)
                simplifyAlgo.simplify(pillarNodes);

            iter.setWayGeometry(pillarNodes);
        }
        storeOsmWayID(iter.getEdge(), wayOsmId);
        return iter;
    }

    /**
     * Stores only osmWayIds which are required for relations
     */
    private void storeOsmWayID( int edgeId, long osmWayId )
    {
        if (getOsmWayIdSet().contains(osmWayId))
        {
            getEdgeIdToOsmWayIdMap().put(edgeId, osmWayId);
        }
    }

    /**
     * @return converted tower node
     */
    private int handlePillarNode( int tmpNode, long osmId, PointList pointList, boolean convertToTowerNode )
    {
        tmpNode = tmpNode - 3;
        double lat = pillarInfo.getLatitude(tmpNode);
        double lon = pillarInfo.getLongitude(tmpNode);
        double ele = pillarInfo.getElevation(tmpNode);
        if (lat == Double.MAX_VALUE || lon == Double.MAX_VALUE)
            throw new RuntimeException("Conversion pillarNode to towerNode already happended!? "
                    + "osmId:" + osmId + " pillarIndex:" + tmpNode);

        if (convertToTowerNode)
        {
            // convert pillarNode type to towerNode, make pillar values invalid
            pillarInfo.setNode(tmpNode, Double.MAX_VALUE, Double.MAX_VALUE, Double.MAX_VALUE);
            tmpNode = addTowerNode(osmId, lat, lon, ele);
        } else
        {
            if (pointList.is3D())
                pointList.add(lat, lon, ele);
            else
                pointList.add(lat, lon);
        }

        return (int) tmpNode;
    }

    protected void finishedReading()
    {
        printInfo("way");
        pillarInfo.clear();
        eleProvider.release();
        osmNodeIdToInternalNodeMap = null;
        osmNodeIdToNodeFlagsMap = null;
        osmWayIdToRouteWeightMap = null;
        osmWayIdSet = null;
        edgeIdToOsmWayIdMap = null;
    }

    /**
     * Create a copy of the barrier node
     */
    long addBarrierNode( long nodeId )
    {
        OSMNode newNode;
        int graphIndex = getNodeMap().get(nodeId);
        if (graphIndex < TOWER_NODE)
        {
            graphIndex = -graphIndex - 3;
            newNode = new OSMNode(createNewNodeId(), nodeAccess, graphIndex);
        } else
        {
            graphIndex = graphIndex - 3;
            newNode = new OSMNode(createNewNodeId(), pillarInfo, graphIndex);
        }

        final long id = newNode.getId();
        prepareHighwayNode(id);
        addNode(newNode);
        return id;
    }

    private long createNewNodeId()
    {
        return newUniqueOsmId++;
    }

    /**
     * Add a zero length edge with reduced routing options to the graph.
     */
    Collection<EdgeIteratorState> addBarrierEdge( long fromId, long toId, long flags, long nodeFlags, long wayOsmId )
    {
        // clear barred directions from routing flags
        flags &= ~nodeFlags;
        // add edge
        barrierNodeIds.clear();
        barrierNodeIds.add(fromId);
        barrierNodeIds.add(toId);
        return addOSMWay(barrierNodeIds, flags, wayOsmId);
    }

    /**
     * Creates an OSM turn relation out of an unspecified OSM relation
     * <p/>
     * @return the OSM turn relation, <code>null</code>, if unsupported turn relation
     */
    OSMTurnRelation createTurnRelation( OSMRelation relation )
    {
        OSMTurnRelation.Type type = OSMTurnRelation.Type.getRestrictionType(relation.getTag("restriction"));
        if (type != OSMTurnRelation.Type.UNSUPPORTED)
        {
            long fromWayID = -1;
            long viaNodeID = -1;
            long toWayID = -1;

            for (OSMRelation.Member member : relation.getMembers())
            {
                if (OSMElement.WAY == member.type())
                {
                    if ("from".equals(member.role()))
                    {
                        fromWayID = member.ref();
                    } else if ("to".equals(member.role()))
                    {
                        toWayID = member.ref();
                    }
                } else if (OSMElement.NODE == member.type() && "via".equals(member.role()))
                {
                    viaNodeID = member.ref();
                }
            }
            if (fromWayID >= 0 && toWayID >= 0 && viaNodeID >= 0)
            {
                return new OSMTurnRelation(fromWayID, viaNodeID, toWayID, type);
            }
        }
        return null;
    }

    /**
     * Filter method, override in subclass
     */
    boolean isInBounds( OSMNode node )
    {
        return true;
    }

    /**
     * Maps OSM IDs (long) to internal node IDs (int)
     */
    protected LongIntMap getNodeMap()
    {
        return osmNodeIdToInternalNodeMap;
    }

    protected TLongLongMap getNodeFlagsMap()
    {
        return osmNodeIdToNodeFlagsMap;
    }

    TLongLongHashMap getRelFlagsMap()
    {
        return osmWayIdToRouteWeightMap;
    }

    /**
     * Specify the type of the path calculation (car, bike, ...).
     */
    public OSMReader setEncodingManager( EncodingManager em )
    {
        this.encodingManager = em;
        return this;
    }

    public OSMReader setWayPointMaxDistance( double maxDist )
    {
        doSimplify = maxDist > 0;
        simplifyAlgo.setMaxDistance(maxDist);
        return this;
    }

    public OSMReader setWorkerThreads( int numOfWorkers )
    {
        this.workerThreads = numOfWorkers;
        return this;
    }

    public OSMReader setElevationProvider( ElevationProvider eleProvider )
    {
        if (eleProvider == null)
            throw new IllegalStateException("Use the NOOP elevation provider instead of null or don't call setElevationProvider");

        if (!nodeAccess.is3D() && ElevationProvider.NOOP != eleProvider)
            throw new IllegalStateException("Make sure you graph accepts 3D data");

        this.eleProvider = eleProvider;
        return this;
    }

    public OSMReader setOSMFile( File osmFile )
    {
        this.osmFile = osmFile;
        return this;
    }

    private void printInfo( String str )
    {
        logger.info("finished " + str + " processing." + " nodes: " + graph.getNodes()
                + ", osmIdMap.size:" + getNodeMap().getSize() + ", osmIdMap:" + getNodeMap().getMemoryUsage() + "MB"
                + ", nodeFlagsMap.size:" + getNodeFlagsMap().size() + ", relFlagsMap.size:" + getRelFlagsMap().size()
                + ", zeroCounter:" + zeroCounter
                + " " + Helper.getMemInfo());
    }

    @Override
    public String toString()
    {
        return getClass().getSimpleName();
    }
}<|MERGE_RESOLUTION|>--- conflicted
+++ resolved
@@ -789,17 +789,14 @@
             towerNodeDistance = 0.0001;
         }
 
-<<<<<<< HEAD
-        EdgeIteratorState iter = graph.edge(fromIndex, toIndex).setDistance(towerNodeDistance).setFlags(flags);
-=======
         if (Double.isInfinite(towerNodeDistance) || Double.isNaN(towerNodeDistance))
         {
             logger.warn("Bug in OSM or GraphHopper. Illegal tower node distance " + towerNodeDistance + " reset to 1m, osm way " + wayOsmId);
             towerNodeDistance = 1;
         }
 
-        EdgeIteratorState iter = graphStorage.edge(fromIndex, toIndex).setDistance(towerNodeDistance).setFlags(flags);
->>>>>>> ad39241d
+        EdgeIteratorState iter = graph.edge(fromIndex, toIndex).setDistance(towerNodeDistance).setFlags(flags);
+
         if (nodes > 2)
         {
             if (doSimplify)
