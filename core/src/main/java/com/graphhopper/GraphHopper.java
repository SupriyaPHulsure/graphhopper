--- conflicted
+++ resolved
@@ -38,10 +38,7 @@
 import java.io.IOException;
 import java.text.SimpleDateFormat;
 import java.util.*;
-<<<<<<< HEAD
-=======
 import java.util.Map.Entry;
->>>>>>> ea1b609a
 
 /**
  * Easy to use access point to configure import and (offline) routing.
@@ -827,10 +824,10 @@
             PrepareContractionHierarchies tmpPrepareCH = new PrepareContractionHierarchies(
                     new GHDirectory("", DAType.RAM_INT), ghStorage, ghStorage.getGraph(CHGraph.class, weighting),
                     weighting.getFlagEncoder(), weighting, traversalMode);
-            tmpPrepareCH.setPeriodicUpdates(periodicUpdates).
-                    setLazyUpdates(lazyUpdates).
-                    setNeighborUpdates(neighborUpdates).
-                    setLogMessages(logMessages);
+            tmpPrepareCH.setPeriodicUpdates(preparePeriodicUpdates).
+                    setLazyUpdates(prepareLazyUpdates).
+                    setNeighborUpdates(prepareNeighborUpdates).
+                    setLogMessages(prepareLogMessages);
 
             algoFactories.put(weighting, tmpPrepareCH);
         }
@@ -869,25 +866,6 @@
         return "true".equals(ghStorage.getProperties().get("prepare.done"));
     }
 
-<<<<<<< HEAD
-    protected RoutingAlgorithmFactory createPrepare()
-    {
-        FlagEncoder defaultVehicle = getDefaultVehicle();
-        Weighting weighting = createWeighting(new WeightingMap(chWeightingStr), defaultVehicle);
-        PrepareContractionHierarchies tmpPrepareCH = new PrepareContractionHierarchies(
-                new GHDirectory("", DAType.RAM_INT), ghStorage, ghStorage.getGraph(CHGraph.class),
-                defaultVehicle, weighting, traversalMode);
-        tmpPrepareCH.setPeriodicUpdates(preparePeriodicUpdates).
-                setLazyUpdates(prepareLazyUpdates).
-                setNeighborUpdates(prepareNeighborUpdates).
-                setContractedNodes(prepareContractedNodes).
-                setLogMessages(prepareLogMessages);
-
-        return tmpPrepareCH;
-    }
-
-=======
->>>>>>> ea1b609a
     /**
      * Based on the weightingParameters and the specified vehicle a Weighting instance can be
      * created. Note that all URL parameters are available in the weightingParameters as String if
@@ -924,7 +902,7 @@
         String weightingStr = weightingMap.getWeighting().toLowerCase();
         for (Weighting w : algoFactories.keySet())
         {
-            // TODO too loose matching?
+            // TODO too loose matching? see #490
             String str = w.toString().toLowerCase();
             if (str.contains(weightingStr) && str.contains(encoderStr))
                 return w;
@@ -1029,25 +1007,13 @@
 
         if (chEnabled)
         {
-<<<<<<< HEAD
-            if (!vehicle.equalsIgnoreCase(getDefaultVehicle().toString()))
-            {
-                // fall back to normal traversing
-                tmpAlgoFactory = new RoutingAlgorithmFactorySimple();
-            } else
-            {
-                routingGraph = ghStorage.getGraph(CHGraph.class);
-                boolean forceCHHeading = request.getHints().getBool("force_heading_ch", false);
-                if (!forceCHHeading && request.hasFavoredHeading(0))
-                    throw new IllegalStateException("Heading is not (fully) supported for CHGraph. See issue #483");
-            }
-        }
-=======
+            boolean forceCHHeading = request.getHints().getBool("force_heading_ch", false);
+            if (!forceCHHeading && request.hasFavoredHeading(0))
+                throw new IllegalStateException("Heading is not (fully) supported for CHGraph. See issue #483");
             weighting = getWeightingForCH(request.getHints(), encoder);
             routingGraph = ghStorage.getGraph(CHGraph.class, weighting);
         } else
             weighting = createWeighting(request.getHints(), encoder);
->>>>>>> ea1b609a
 
         RoutingAlgorithmFactory tmpAlgoFactory = getAlgorithmFactory(weighting);
         QueryGraph queryGraph = new QueryGraph(routingGraph);
@@ -1172,7 +1138,7 @@
         preparation.setMinOneWayNetworkSize(minOneWayNetworkSize);
         logger.info("start finding subnetworks, " + Helper.getMemInfo());
         preparation.doWork();
-        int currNodeCount = ghStorage.getNodes();        
+        int currNodeCount = ghStorage.getNodes();
         logger.info("edges: " + ghStorage.getAllEdges().getMaxId() + ", nodes " + currNodeCount
                 + ", there were " + preparation.getMaxSubnetworks()
                 + " subnetworks. removed them => " + (prevNodeCount - currNodeCount)
