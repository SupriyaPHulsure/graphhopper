/*
 *  Licensed to GraphHopper GmbH under one or more contributor
 *  license agreements. See the NOTICE file distributed with this work for
 *  additional information regarding copyright ownership.
 *
 *  GraphHopper GmbH licenses this file to you under the Apache License,
 *  Version 2.0 (the "License"); you may not use this file except in
 *  compliance with the License. You may obtain a copy of the License at
 *
 *       http://www.apache.org/licenses/LICENSE-2.0
 *
 *  Unless required by applicable law or agreed to in writing, software
 *  distributed under the License is distributed on an "AS IS" BASIS,
 *  WITHOUT WARRANTIES OR CONDITIONS OF ANY KIND, either express or implied.
 *  See the License for the specific language governing permissions and
 *  limitations under the License.
 */
package com.graphhopper.routing.weighting;

import com.graphhopper.routing.profiles.BooleanEncodedValue;
import com.graphhopper.routing.profiles.DecimalEncodedValue;
import com.graphhopper.routing.util.FlagEncoder;
import com.graphhopper.routing.util.HintsMap;
import com.graphhopper.util.EdgeIteratorState;

import static com.graphhopper.util.Helper.toLowerCase;

/**
 * @author Peter Karich
 */
public abstract class AbstractWeighting implements Weighting {
    protected final FlagEncoder flagEncoder;
    protected final DecimalEncodedValue avSpeedEnc;
    protected final BooleanEncodedValue accessEnc;

    protected AbstractWeighting(FlagEncoder encoder) {
        this.flagEncoder = encoder;
        if (!flagEncoder.isRegistered())
            throw new IllegalStateException("Make sure you add the FlagEncoder " + flagEncoder + " to an EncodingManager before using it elsewhere");
        if (!isValidName(getName()))
            throw new IllegalStateException("Not a valid name for a Weighting: " + getName());

        avSpeedEnc = encoder.getAverageSpeedEnc();
        accessEnc = encoder.getAccessEnc();
    }

    @Override
    public long calcMillis(EdgeIteratorState edgeState, boolean reverse, int prevOrNextEdgeId) {
<<<<<<< HEAD
        if (reverse && !edgeState.getReverse(accessEnc) || !reverse && !edgeState.get(accessEnc))
            throw new IllegalStateException("Calculating time should not require to read speed from edge in wrong direction. "
                    + "Reverse:" + reverse + ", fwd:" + edgeState.get(accessEnc) + ", bwd:" + edgeState.getReverse(accessEnc));
=======
        long flags = edgeState.getFlags();
        if (reverse && !flagEncoder.isBackward(flags)
                || !reverse && !flagEncoder.isForward(flags))
            throw new IllegalStateException("Calculating time should not require to read speed from edge in wrong direction. " +
                    "(" + edgeState.getBaseNode() + " - " + edgeState.getAdjNode() + ") "
                    + edgeState.fetchWayGeometry(3) + " " + edgeState.getDistance() + " "
                    + "Reverse:" + reverse + ", fwd:" + flagEncoder.isForward(flags) + ", bwd:" + flagEncoder.isBackward(flags));
>>>>>>> 6db9079b

        double speed = reverse ? edgeState.getReverse(avSpeedEnc) : edgeState.get(avSpeedEnc);
        if (Double.isInfinite(speed) || Double.isNaN(speed) || speed < 0)
            throw new IllegalStateException("Invalid speed stored in edge! " + speed);
        if (speed == 0)
            throw new IllegalStateException("Speed cannot be 0 for unblocked edge, use access properties to mark edge blocked! Should only occur for shortest path calculation. See #242.");

        return (long) (edgeState.getDistance() * 3600 / speed);
    }

    @Override
    public boolean matches(HintsMap reqMap) {
        return getName().equals(reqMap.getWeighting()) && flagEncoder.toString().equals(reqMap.getVehicle());
    }

    @Override
    public FlagEncoder getFlagEncoder() {
        return flagEncoder;
    }

    @Override
    public int hashCode() {
        int hash = 7;
        hash = 71 * hash + toString().hashCode();
        return hash;
    }

    @Override
    public boolean equals(Object obj) {
        if (obj == null)
            return false;
        if (getClass() != obj.getClass())
            return false;
        final Weighting other = (Weighting) obj;
        return toString().equals(other.toString());
    }

    static final boolean isValidName(String name) {
        if (name == null || name.isEmpty())
            return false;

        return name.matches("[\\|_a-z]+");
    }

    /**
     * Replaces all characters which are not numbers, characters or underscores with underscores
     */
    public static String weightingToFileName(Weighting w, boolean edgeBased) {
        return toLowerCase(w.toString()).replaceAll("\\|", "_") + (edgeBased ? "_edge" : "_node");
    }

    @Override
    public String toString() {
        return getName() + "|" + flagEncoder;
    }
}<|MERGE_RESOLUTION|>--- conflicted
+++ resolved
@@ -46,19 +46,11 @@
 
     @Override
     public long calcMillis(EdgeIteratorState edgeState, boolean reverse, int prevOrNextEdgeId) {
-<<<<<<< HEAD
         if (reverse && !edgeState.getReverse(accessEnc) || !reverse && !edgeState.get(accessEnc))
             throw new IllegalStateException("Calculating time should not require to read speed from edge in wrong direction. "
-                    + "Reverse:" + reverse + ", fwd:" + edgeState.get(accessEnc) + ", bwd:" + edgeState.getReverse(accessEnc));
-=======
-        long flags = edgeState.getFlags();
-        if (reverse && !flagEncoder.isBackward(flags)
-                || !reverse && !flagEncoder.isForward(flags))
-            throw new IllegalStateException("Calculating time should not require to read speed from edge in wrong direction. " +
                     "(" + edgeState.getBaseNode() + " - " + edgeState.getAdjNode() + ") "
-                    + edgeState.fetchWayGeometry(3) + " " + edgeState.getDistance() + " "
-                    + "Reverse:" + reverse + ", fwd:" + flagEncoder.isForward(flags) + ", bwd:" + flagEncoder.isBackward(flags));
->>>>>>> 6db9079b
+                            + edgeState.fetchWayGeometry(3) + " " + edgeState.getDistance() + " "
+                            + "Reverse:" + reverse + ", fwd:" + edgeState.get(accessEnc) + ", bwd:" + edgeState.getReverse(accessEnc));
 
         double speed = reverse ? edgeState.getReverse(avSpeedEnc) : edgeState.get(avSpeedEnc);
         if (Double.isInfinite(speed) || Double.isNaN(speed) || speed < 0)
