--- conflicted
+++ resolved
@@ -3,25 +3,9 @@
 import com.graphhopper.storage.IntsRef;
 
 /**
-<<<<<<< HEAD
- * This class defines where to store an unsigned integer. It is important to note that: 1. the range of the integer is
- * highly limited (unlike the Java 32bit integer values) so that the storeable part of it fits into the
- * specified number of bits (using the internal shift value) and 2. the 'raw' default value is always 0.
- * <p>
- * To illustrate why the default is always 0 and how you can still use other defaults imagine the storage engine
- * creates a new entry. Either the engine knows the higher level logic or we assume the default value is 0 and
- * map this value to the real value on every retrieval request.
- * <p>
- * How could you then implement e.g. a 'priority' value going from [-3, 3] that maps to [0,7] but should
- * have a default value of 3 instead of 0? Either you waste space and map this to [1,7], which means that 0 and 3 both
- * refer to the same 0 value (currently the preferred method due to its simplicity) or you could create a
- * MappedIntEncodedValue class that holds an array or a Map with the raw integers similarly to what EnumEncodedValue does:
- * {0: 0, 1: -3, 2: -2, 3: -1, 4: 1, 5: 2, 6: 3}
-=======
  * This class defines how and where to store an unsigned integer. It is important to note that: 1. the range of the
  * integer is highly limited (unlike the Java 32bit integer values) so that the storable part of it fits into the
  * specified number of bits (using the internal shift value) and 2. the default value is always 0.
->>>>>>> bf4c3001
  */
 public interface IntEncodedValue extends EncodedValue {
 
