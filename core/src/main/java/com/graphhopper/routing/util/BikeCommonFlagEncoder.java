--- conflicted
+++ resolved
@@ -212,17 +212,10 @@
     public void createEncodedValues(List<EncodedValue> registerNewEncodedValue, String prefix, int index) {
         // first two bits are reserved for route handling in superclass
         super.createEncodedValues(registerNewEncodedValue, prefix, index);
-<<<<<<< HEAD
-        registerNewEncodedValue.add(speedEncoder = new DecimalEncodedValueImpl(prefix + "average_speed", speedBits, 0, speedFactor, speedTwoDirections));
-        registerNewEncodedValue.add(unpavedEncoder = new BooleanEncodedValueImpl(prefix + "paved", false));
-        registerNewEncodedValue.add(wayTypeEncoder = new IntEncodedValueImpl(prefix + "waytype", 2, 0, false));
-        registerNewEncodedValue.add(priorityWayEncoder = new DecimalEncodedValueImpl(prefix + "priority", 3, 0, 1.0 / PriorityCode.BEST.getValue(), false));
-=======
         registerNewEncodedValue.add(speedEncoder = new FactorizedDecimalEncodedValue(prefix + "average_speed", speedBits, speedFactor, speedTwoDirections));
         registerNewEncodedValue.add(unpavedEncoder = new SimpleBooleanEncodedValue(prefix + "paved", false));
         registerNewEncodedValue.add(wayTypeEncoder = new SimpleIntEncodedValue(prefix + "waytype", 2, false));
         registerNewEncodedValue.add(priorityWayEncoder = new FactorizedDecimalEncodedValue(prefix + "priority", 3, PriorityCode.getFactor(1), false));
->>>>>>> bf4c3001
     }
 
     @Override
@@ -365,11 +358,7 @@
         if (relationFlags != 0)
             priorityFromRelation = (int) relationCodeEncoder.getValue(relationFlags);
 
-<<<<<<< HEAD
-        priorityWayEncoder.setDecimal(false, edgeFlags, (double) handlePriority(way, wayTypeSpeed, priorityFromRelation) / PriorityCode.BEST.getValue());
-=======
         priorityWayEncoder.setDecimal(false, edgeFlags, PriorityCode.getFactor(handlePriority(way, wayTypeSpeed, priorityFromRelation)));
->>>>>>> bf4c3001
         return edgeFlags;
     }
 
