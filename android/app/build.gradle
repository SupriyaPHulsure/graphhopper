apply plugin: 'com.android.application'

android {
    compileSdkVersion 23
    buildToolsVersion "23.0.2"

    defaultConfig {
        applicationId "com.graphhopper.android"
        minSdkVersion 10
        targetSdkVersion 22
    }

    buildTypes {
        release {
            minifyEnabled false
            proguardFiles getDefaultProguardFile('proguard-android.txt'), 'proguard-rules.txt'
        }
    }

    lintOptions {
        /* CGIARProvider refers to java.awt
         * Helper7 refers to java.lang.management
         * HeightTile refers to javax.imageio and java.awt
         * OSMElement refers to javax.xml.stream
         */
        disable 'InvalidPackage'
    }
}

/** only necessary if you need to use latest SNAPSHOT
configurations.all {
    // check for updates every build
    resolutionStrategy.cacheChangingModulesFor 0, 'seconds'
}
 **/

dependencies {
<<<<<<< HEAD
    compile(group: 'com.graphhopper', name: 'graphhopper', version: '0.5.0') {
=======
    compile(group: 'com.graphhopper', name: 'graphhopper', version: '0.6.0-RC1') {
>>>>>>> e2aa1425
       exclude group: 'com.google.protobuf', module: 'protobuf-java'
       exclude group: 'org.openstreetmap.osmosis', module: 'osmosis-osm-binary'
       exclude group: 'org.apache.xmlgraphics', module: 'xmlgraphics-commons'
    }

    compile group: 'org.mapsforge', name: 'mapsforge-core', version: '0.6.0'
    compile group: 'org.mapsforge', name: 'mapsforge-map', version: '0.6.0'
    compile group: 'org.mapsforge', name: 'mapsforge-map-android', version: '0.6.0'
    compile group: 'org.mapsforge', name: 'mapsforge-map-reader', version: '0.6.0'

    compile group: 'org.slf4j', name: 'slf4j-android', version: '1.7.12'
    compile group: 'org.slf4j', name: 'slf4j-api', version: '1.7.12'
}<|MERGE_RESOLUTION|>--- conflicted
+++ resolved
@@ -35,11 +35,7 @@
  **/
 
 dependencies {
-<<<<<<< HEAD
-    compile(group: 'com.graphhopper', name: 'graphhopper', version: '0.5.0') {
-=======
     compile(group: 'com.graphhopper', name: 'graphhopper', version: '0.6.0-RC1') {
->>>>>>> e2aa1425
        exclude group: 'com.google.protobuf', module: 'protobuf-java'
        exclude group: 'org.openstreetmap.osmosis', module: 'osmosis-osm-binary'
        exclude group: 'org.apache.xmlgraphics', module: 'xmlgraphics-commons'
