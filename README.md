--- conflicted
+++ resolved
@@ -11,11 +11,7 @@
 
 ## Get Started
 
-<<<<<<< HEAD
-To get started read through our documentation ([0.6](https://github.com/graphhopper/graphhopper/blob/0.6/docs/index.md), [unstable](https://github.com/graphhopper/graphhopper/blob/master/docs/index.md)).
-=======
 To get started read through our documentation ([0.8](https://github.com/graphhopper/graphhopper/blob/0.8/docs/index.md), [unstable](https://github.com/graphhopper/graphhopper/blob/master/docs/index.md)). 
->>>>>>> 9a81eb5f
 
 ## Questions
 
@@ -47,22 +43,18 @@
 
 # Technical Overview
 
-GraphHopper supports several routing algorithms like
-<a href="https://en.wikipedia.org/wiki/Dijkstra%27s_algorithm">Dijkstra</a> and
-<a href="https://en.wikipedia.org/wiki/A*_search_algorithm">A</a>`*` and its bidirectional variants.
-Furthermore it allows you to use
-<a href="https://en.wikipedia.org/wiki/Contraction_hierarchies">Contraction Hierarchies</a> (CH) very easily, we call this
+GraphHopper supports several routing algorithms like 
+<a href="https://en.wikipedia.org/wiki/Dijkstra%27s_algorithm">Dijkstra</a> and 
+<a href="https://en.wikipedia.org/wiki/A*_search_algorithm">A</a>`*` and its bidirectional variants. 
+Furthermore it allows you to use 
+<a href="https://en.wikipedia.org/wiki/Contraction_hierarchies">Contraction Hierarchies</a> (CH) very easily, we call this 
 **speed mode** and in contrast to the speed mode we call everything without CH the
 **flexibility mode**. BTW: This does not mean that the flexibility mode is *slow*.
 
-<<<<<<< HEAD
-The speed mode comes with much faster and lightweight (less RAM) responses and that although it does not use heuristics in its default settings. The downsides are that the speed mode allows only pre-defined vehicle profiles (multiple possible in GraphHopper) and requires a time consuming and resource intense preparation. And implementing certain features are not possible or very complex compared to the flexibility mode.
-=======
 The speed mode comes with much faster and lightweight (less RAM) responses and that although it does not use heuristics in its default settings. 
 The downsides are that the speed mode allows only pre-defined vehicle profiles (multiple possible in GraphHopper) 
 and requires a time consuming and resource intense preparation. And implementing certain features are not possible 
 or very complex compared to the flexibility mode. 
->>>>>>> 9a81eb5f
 
 You can use both modes at the same time.
 
@@ -82,11 +74,7 @@
 ## Written in Java
 
 GraphHopper is written in Java and runs on Linux, Mac OS X,
-<<<<<<< HEAD
-Windows, BSD, Solaris, Raspberry Pi,  Android, Blackberry and even iOS. Other
-=======
 Windows, BSD, Solaris, Raspberry Pi, Android, Blackberry and even iOS. Other 
->>>>>>> 9a81eb5f
 environments which supports at least Java 7 will work too.
 
 ## Customizable
@@ -99,16 +87,16 @@
 
 On Android and Blackberry (since 10.2.1) we provide an integration with Mapsforge which makes offline navigation one step closer.
 Due to the usage of memory mapped files and Contraction Hierarchies
-we avoid allocating too much memory which makes it possible to run Germany-wide queries with only
-32MB in a few seconds. We provide an Android studio project as well as the Maven-Android integration to be
+we avoid allocating too much memory which makes it possible to run Germany-wide queries with only 
+32MB in a few seconds. We provide an Android studio project as well as the Maven-Android integration to be 
 used in other IDEs.
 
 ### Web UI and API
 
 With the web module we provide code to query GraphHopper over HTTP and decrease bandwidth usage as much as possible.
-For that we use a polyline encoding from Google, the Ramer–Douglas–Peucker algorithm and a simple
-GZIP servlet filter.
-On the client side we provide Java and JavaScript code (via Leaflet) to consume that service and
+For that we use a polyline encoding from Google, the Ramer–Douglas–Peucker algorithm and a simple 
+GZIP servlet filter.                 
+On the client side we provide Java and JavaScript code (via Leaflet) to consume that service and 
 visualize the routes.
 
 ### Desktop
